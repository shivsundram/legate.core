/* Copyright 2021 NVIDIA Corporation
 *
 * Licensed under the Apache License, Version 2.0 (the "License");
 * you may not use this file except in compliance with the License.
 * You may obtain a copy of the License at
 *
 *     http://www.apache.org/licenses/LICENSE-2.0
 *
 * Unless required by applicable law or agreed to in writing, software
 * distributed under the License is distributed on an "AS IS" BASIS,
 * WITHOUT WARRANTIES OR CONDITIONS OF ANY KIND, either express or implied.
 * See the License for the specific language governing permissions and
 * limitations under the License.
 *
 */

#include "legion.h"

#include "data/scalar.h"
#include "data/store.h"
#include "runtime/context.h"
#include "utilities/deserializer.h"
#include <time.h>
#include <sys/time.h>

namespace legate {

LibraryContext::LibraryContext(Legion::Runtime* runtime,
                               const std::string& library_name,
                               const ResourceConfig& config)
  : library_name_(library_name)
{
  task_scope_ = ResourceScope(
    runtime->generate_library_task_ids(library_name.c_str(), config.max_tasks), config.max_tasks);
  mapper_scope_ =
    ResourceScope(runtime->generate_library_mapper_ids(library_name.c_str(), config.max_mappers),
                  config.max_mappers);
  redop_scope_ = ResourceScope(
    runtime->generate_library_reduction_ids(library_name.c_str(), config.max_reduction_ops),
    config.max_reduction_ops);
  proj_scope_ = ResourceScope(
    runtime->generate_library_projection_ids(library_name.c_str(), config.max_projections),
    config.max_projections);
  shard_scope_ = ResourceScope(
    runtime->generate_library_sharding_ids(library_name.c_str(), config.max_shardings),
    config.max_shardings);
}

const std::string& LibraryContext::get_library_name() const { return library_name_; }

Legion::TaskID LibraryContext::get_task_id(int64_t local_task_id) const
{
  assert(task_scope_.valid());
  return task_scope_.translate(local_task_id);
}

Legion::MapperID LibraryContext::get_mapper_id(int64_t local_mapper_id) const
{
  assert(mapper_scope_.valid());
  return mapper_scope_.translate(local_mapper_id);
}

Legion::ReductionOpID LibraryContext::get_reduction_op_id(int64_t local_redop_id) const
{
  assert(redop_scope_.valid());
  return redop_scope_.translate(local_redop_id);
}

Legion::ProjectionID LibraryContext::get_projection_id(int64_t local_proj_id) const
{
  if (local_proj_id == 0)
    return 0;
  else {
    assert(proj_scope_.valid());
    return proj_scope_.translate(local_proj_id);
  }
}

Legion::ShardingID LibraryContext::get_sharding_id(int64_t local_shard_id) const
{
  assert(shard_scope_.valid());
  return shard_scope_.translate(local_shard_id);
}

int64_t LibraryContext::get_local_task_id(Legion::TaskID task_id) const
{
  assert(task_scope_.valid());
  return task_scope_.invert(task_id);
}

int64_t LibraryContext::get_local_mapper_id(Legion::MapperID mapper_id) const
{
  assert(mapper_scope_.valid());
  return mapper_scope_.invert(mapper_id);
}

int64_t LibraryContext::get_local_reduction_op_id(Legion::ReductionOpID redop_id) const
{
  assert(redop_scope_.valid());
  return redop_scope_.invert(redop_id);
}

int64_t LibraryContext::get_local_projection_id(Legion::ProjectionID proj_id) const
{
  if (proj_id == 0)
    return 0;
  else {
    assert(proj_scope_.valid());
    return proj_scope_.invert(proj_id);
  }
}

int64_t LibraryContext::get_local_sharding_id(Legion::ShardingID shard_id) const
{
  assert(shard_scope_.valid());
  return shard_scope_.invert(shard_id);
}

bool LibraryContext::valid_task_id(Legion::TaskID task_id) const
{
  return task_scope_.in_scope(task_id);
}

bool LibraryContext::valid_mapper_id(Legion::MapperID mapper_id) const
{
  return mapper_scope_.in_scope(mapper_id);
}

bool LibraryContext::valid_reduction_op_id(Legion::ReductionOpID redop_id) const
{
  return redop_scope_.in_scope(redop_id);
}

bool LibraryContext::valid_projection_id(Legion::ProjectionID proj_id) const
{
  return proj_scope_.in_scope(proj_id);
}

bool LibraryContext::valid_sharding_id(Legion::ShardingID shard_id) const
{
  return shard_scope_.in_scope(shard_id);
}

TaskContext::TaskContext(const Legion::Task* task,
                         const std::vector<Legion::PhysicalRegion>& regions,
                         Legion::Context context,
                         Legion::Runtime* runtime)
  : task_(task), regions_(regions), context_(context), runtime_(runtime)
{
<<<<<<< HEAD
  Deserializer dez(task, regions);
  fusionMetadata = dez.unpack<FusionMetadata>(); 
=======
  TaskDeserializer dez(task, regions);
>>>>>>> 43cf69a2
  inputs_     = dez.unpack<std::vector<Store>>();
  outputs_    = dez.unpack<std::vector<Store>>();
  reductions_ = dez.unpack<std::vector<Store>>();
  scalars_    = dez.unpack<std::vector<Scalar>>();

}

ReturnValues TaskContext::pack_return_values() const
{
  std::vector<ReturnValue> return_values;

  for (auto& output : outputs_) {
    if (!output.is_future()) continue;
    return_values.push_back(output.pack());
  }
  for (auto& reduction : reductions_) {
    if (!reduction.is_future()) continue;
    return_values.push_back(reduction.pack());
  }

  return ReturnValues(std::move(return_values));
}

}  // namespace legate<|MERGE_RESOLUTION|>--- conflicted
+++ resolved
@@ -147,12 +147,9 @@
                          Legion::Runtime* runtime)
   : task_(task), regions_(regions), context_(context), runtime_(runtime)
 {
-<<<<<<< HEAD
-  Deserializer dez(task, regions);
+  TaskDeserializer dez(task, regions);
   fusionMetadata = dez.unpack<FusionMetadata>(); 
-=======
-  TaskDeserializer dez(task, regions);
->>>>>>> 43cf69a2
+
   inputs_     = dez.unpack<std::vector<Store>>();
   outputs_    = dez.unpack<std::vector<Store>>();
   reductions_ = dez.unpack<std::vector<Store>>();
