# Copyright 2021 NVIDIA Corporation
#
# Licensed under the Apache License, Version 2.0 (the "License");
# you may not use this file except in compliance with the License.
# You may obtain a copy of the License at
#
#     http://www.apache.org/licenses/LICENSE-2.0
#
# Unless required by applicable law or agreed to in writing, software
# distributed under the License is distributed on an "AS IS" BASIS,
# WITHOUT WARRANTIES OR CONDITIONS OF ANY KIND, either express or implied.
# See the License for the specific language governing permissions and
# limitations under the License.
#


# General source files
<<<<<<< HEAD
GEN_CPU_SRC	= legate_c.cc                 \
							data/scalar.cc              \
							data/store.cc               \
							data/transform.cc           \
							mapping/base_mapper.cc      \
							mapping/core_mapper.cc      \
							mapping/instance_manager.cc \
							mapping/mapping.cc          \
							mapping/task.cc             \
							runtime/context.cc          \
							runtime/projection.cc       \
							runtime/runtime.cc          \
							runtime/shard.cc            \
							task/return.cc              \
							task/task.cc                \
							utilities/deserializer.cc   \
							utilities/machine.cc        \
							utilities/linearize.cc      \
							utilities/makeshift_serializer.cc
=======
GEN_CPU_SRC	= core/legate_c.cc                 \
							core/data/scalar.cc              \
							core/data/store.cc               \
							core/data/transform.cc           \
							core/mapping/base_mapper.cc      \
							core/mapping/core_mapper.cc      \
							core/mapping/instance_manager.cc \
							core/mapping/mapping.cc          \
							core/mapping/task.cc             \
							core/runtime/context.cc          \
							core/runtime/projection.cc       \
							core/runtime/runtime.cc          \
							core/runtime/shard.cc            \
							core/task/return.cc              \
							core/task/task.cc                \
							core/utilities/deserializer.cc   \
							core/utilities/machine.cc        \
							core/utilities/linearize.cc
>>>>>>> 1eef82a4

ifeq ($(strip $(USE_CUDA)),1)
GEN_CPU_SRC	+= core/gpu/cudalibs.cc
endif

# Header files that we need to have installed for client legate libraries
<<<<<<< HEAD
INSTALL_PATHS = data      \
								mapping   \
								runtime   \
								task      \
								utilities

INSTALL_HEADERS = legate.h                   \
									legate_c.h                 \
									legate_defines.h           \
									legate_preamble.h          \
									data/buffer.h              \
									data/scalar.h              \
									data/scalar.inl            \
									data/store.h               \
									data/store.inl             \
									data/transform.h           \
									mapping/base_mapper.h      \
									mapping/mapping.h          \
									mapping/task.h             \
									mapping/task.inl           \
									runtime/context.h          \
									runtime/runtime.h          \
									task/return.h              \
									task/task.h                \
									utilities/deserializer.h   \
									utilities/deserializer.inl \
									utilities/dispatch.h       \
									utilities/machine.h        \
									utilities/span.h           \
									utilities/makeshift_serializer.h  \
									utilities/type_traits.h    \
									utilities/typedefs.h
=======
INSTALL_HEADERS = legate.h                        \
									legate_defines.h                \
									legate_preamble.h               \
									core/legate_c.h                 \
									core/data/buffer.h              \
									core/data/scalar.h              \
									core/data/scalar.inl            \
									core/data/store.h               \
									core/data/store.inl             \
									core/data/transform.h           \
									core/mapping/base_mapper.h      \
									core/mapping/mapping.h          \
									core/mapping/task.h             \
									core/mapping/task.inl           \
									core/runtime/context.h          \
									core/runtime/runtime.h          \
									core/task/return.h              \
									core/task/task.h                \
									core/utilities/deserializer.h   \
									core/utilities/deserializer.inl \
									core/utilities/dispatch.h       \
									core/utilities/machine.h        \
									core/utilities/span.h           \
									core/utilities/type_traits.h    \
									core/utilities/typedefs.h
>>>>>>> 1eef82a4
<|MERGE_RESOLUTION|>--- conflicted
+++ resolved
@@ -15,27 +15,6 @@
 
 
 # General source files
-<<<<<<< HEAD
-GEN_CPU_SRC	= legate_c.cc                 \
-							data/scalar.cc              \
-							data/store.cc               \
-							data/transform.cc           \
-							mapping/base_mapper.cc      \
-							mapping/core_mapper.cc      \
-							mapping/instance_manager.cc \
-							mapping/mapping.cc          \
-							mapping/task.cc             \
-							runtime/context.cc          \
-							runtime/projection.cc       \
-							runtime/runtime.cc          \
-							runtime/shard.cc            \
-							task/return.cc              \
-							task/task.cc                \
-							utilities/deserializer.cc   \
-							utilities/machine.cc        \
-							utilities/linearize.cc      \
-							utilities/makeshift_serializer.cc
-=======
 GEN_CPU_SRC	= core/legate_c.cc                 \
 							core/data/scalar.cc              \
 							core/data/store.cc               \
@@ -52,49 +31,15 @@
 							core/task/return.cc              \
 							core/task/task.cc                \
 							core/utilities/deserializer.cc   \
+							core/utilities/makeshift_serializer.cc \
 							core/utilities/machine.cc        \
 							core/utilities/linearize.cc
->>>>>>> 1eef82a4
 
 ifeq ($(strip $(USE_CUDA)),1)
 GEN_CPU_SRC	+= core/gpu/cudalibs.cc
 endif
 
 # Header files that we need to have installed for client legate libraries
-<<<<<<< HEAD
-INSTALL_PATHS = data      \
-								mapping   \
-								runtime   \
-								task      \
-								utilities
-
-INSTALL_HEADERS = legate.h                   \
-									legate_c.h                 \
-									legate_defines.h           \
-									legate_preamble.h          \
-									data/buffer.h              \
-									data/scalar.h              \
-									data/scalar.inl            \
-									data/store.h               \
-									data/store.inl             \
-									data/transform.h           \
-									mapping/base_mapper.h      \
-									mapping/mapping.h          \
-									mapping/task.h             \
-									mapping/task.inl           \
-									runtime/context.h          \
-									runtime/runtime.h          \
-									task/return.h              \
-									task/task.h                \
-									utilities/deserializer.h   \
-									utilities/deserializer.inl \
-									utilities/dispatch.h       \
-									utilities/machine.h        \
-									utilities/span.h           \
-									utilities/makeshift_serializer.h  \
-									utilities/type_traits.h    \
-									utilities/typedefs.h
-=======
 INSTALL_HEADERS = legate.h                        \
 									legate_defines.h                \
 									legate_preamble.h               \
@@ -118,6 +63,6 @@
 									core/utilities/dispatch.h       \
 									core/utilities/machine.h        \
 									core/utilities/span.h           \
+									core/utilities/makeshift_serializer.h  \
 									core/utilities/type_traits.h    \
-									core/utilities/typedefs.h
->>>>>>> 1eef82a4
+									core/utilities/typedefs.h