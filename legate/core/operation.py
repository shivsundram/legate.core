# Copyright 2021 NVIDIA Corporation
#
# Licensed under the Apache License, Version 2.0 (the "License");
# you may not use this file except in compliance with the License.
# You may obtain a copy of the License at
#
#     http://www.apache.org/licenses/LICENSE-2.0
#
# Unless required by applicable law or agreed to in writing, software
# distributed under the License is distributed on an "AS IS" BASIS,
# WITHOUT WARRANTIES OR CONDITIONS OF ANY KIND, either express or implied.
# See the License for the specific language governing permissions and
# limitations under the License.
#

import legate.core.types as ty

from .launcher import CopyLauncher, TaskLauncher
from .solver import EqClass
from .store import Store
from .utils import OrderedSet


class Operation(object):
    def __init__(self, context, mapper_id=0):
        self._context = context
        self._mapper_id = mapper_id
        self._inputs = []
        self._outputs = []
        self._reductions = []
<<<<<<< HEAD
        self._temps = []
        self._future_output = None
        self._future_reduction = None
        self._constraints = EqClass()
        self._broadcasts = set()
        self._is_fused = False
=======
        self._scalar_outputs = []
        self._scalar_reductions = []
        self._constraints = EqClass()
        self._broadcasts = OrderedSet()
>>>>>>> 43cf69a2

    @property
    def context(self):
        return self._context

    @property
    def mapper_id(self):
        return self._mapper_id

    @property
    def inputs(self):
        return self._inputs

    @property
    def outputs(self):
        return self._outputs

    @property
    def reductions(self):
        return self._reductions

    @property
    def scalar_outputs(self):
        return self._scalar_outputs

    @property
    def scalar_reductions(self):
        return self._scalar_reductions

    @property
    def constraints(self):
        return self._constraints

    @property
    def broadcasts(self):
        return self._broadcasts

    def get_all_stores(self):
        stores = (
            OrderedSet(self._inputs)
            | OrderedSet(self._outputs)
            | OrderedSet(store for (store, _) in self._reductions)
        )
        return stores

    @staticmethod
    def _check_store(store):
        if not isinstance(store, Store):
            raise ValueError(f"Expected a Store object, but got {type(store)}")

    def add_input(self, store):
        self._check_store(store)
        self._inputs.append(store)

    def add_output(self, store):
        self._check_store(store)
        if store.scalar:
            self._scalar_outputs.append(len(self._outputs))
        self._outputs.append(store)

    def add_temp(self, store):
        self._check_store(store)
        self._temps.append(store) #this may not be necessary

    def add_output(self, store):
        self._check_store(store)
        self._outputs.append(store)

    def add_reduction(self, store, redop):
        self._check_store(store)
        if store.scalar:
            self._scalar_reductions.append(len(self._reductions))
        self._reductions.append((store, redop))

    def add_alignment(self, store1, store2):
        self._check_store(store1)
        self._check_store(store2)
        if store1.shape != store2.shape:
            raise ValueError(
                "Stores must have the same shape to be aligned, "
                f"but got {store1.shape} and {store2.shape}"
            )
        self._constraints.record(store1, store2)

    def add_broadcast(self, store):
        self._broadcasts.add(store)

    def execute(self):
        self._context.runtime.submit(self)

    def get_tag(self, strategy, store):
        if strategy.is_key_store(store):
            return 1  # LEGATE_CORE_KEY_STORE_TAG
        else:
            return 0


class Task(Operation):
    def __init__(self, context, task_id, mapper_id=0):
        Operation.__init__(self, context, mapper_id)
        self._task_id = task_id
        self._scalar_args = []
        self._futures = []
        self._fusion_metadata = None

    def add_scalar_arg(self, value, dtype):
        self._scalar_args.append((value, dtype))

    def add_dtype_arg(self, dtype):
        code = self._context.type_system[dtype].code
        self._scalar_args.append((code, ty.int32))

    def add_future(self, future):
        self._futures.append(future)

    def add_fusion_metadata(self, fusion_metadata):
        self._is_fused = True
        self._fusion_metadata = fusion_metadata

    def launch(self, strategy):
        launcher = TaskLauncher(self.context, self._task_id, self.mapper_id)

        if self._is_fused:
            launcher.add_fusion_metadata(self._is_fused, self._fusion_metadata)
 
        for input in self._inputs:
            proj = strategy.get_projection(input)
<<<<<<< HEAD
            launcher.add_input(input, proj)
        for temp in self._temps:
            proj = strategy.get_projection(temp)
            launcher.add_temp(temp, proj)
            partition = strategy.get_partition(temp)
            # We update the key partition of a store only when it gets updated
            temp.set_key_partition(partition)
=======
            tag = self.get_tag(strategy, input)
            launcher.add_input(input, proj, tag=tag)
>>>>>>> 43cf69a2
        for output in self._outputs:
            if output.unbound:
                continue
            proj = strategy.get_projection(output)
            tag = self.get_tag(strategy, output)
            launcher.add_output(output, proj, tag=tag)
            partition = strategy.get_partition(output)
            # We update the key partition of a store only when it gets updated
            output.set_key_partition(partition)
        for (reduction, redop) in self._reductions:
            partition = strategy.get_partition(reduction)
            can_read_write = partition.is_disjoint_for(strategy, reduction)
            proj = strategy.get_projection(reduction)
            proj.redop = reduction.type.reduction_op_id(redop)
            tag = self.get_tag(strategy, reduction)
            launcher.add_reduction(
                reduction, proj, tag=tag, read_write=can_read_write
            )
        for output in self._outputs:
            if not output.unbound:
                continue
            fspace = strategy.get_field_space(output)
            field_id = fspace.allocate_field(output.type)
            launcher.add_unbound_output(output, fspace, field_id)

        for (arg, dtype) in self._scalar_args:
            launcher.add_scalar_arg(arg, dtype)

        for future in self._futures:
            launcher.add_future(future)

        result = strategy.launch(launcher)

        num_scalar_outs = len(self.scalar_outputs)
        num_scalar_reds = len(self.scalar_reductions)
        runtime = self.context.runtime
        if num_scalar_outs + num_scalar_reds == 0:
            return
        elif num_scalar_outs + num_scalar_reds == 1:
            if num_scalar_outs == 1:
                output = self.outputs[self.scalar_outputs[0]]
                output.set_storage(result)
            else:
                (output, redop) = self.reductions[self.scalar_reductions[0]]
                redop_id = output.type.reduction_op_id(redop)
                output.set_storage(runtime.reduce_future_map(result, redop_id))
        else:
            idx = 0
            launch_domain = (
                strategy.launch_domain if strategy.parallel else None
            )
            for out_idx in self.scalar_outputs:
                output = self.outputs[out_idx]
                output.set_storage(
                    runtime.extract_scalar(result, idx, launch_domain)
                )
                idx += 1
            for red_idx in self.scalar_reductions:
                (output, redop) = self.reductions[red_idx]
                redop_id = output.type.reduction_op_id(redop)
                output.set_storage(
                    runtime.reduce_future_map(
                        runtime.extract_scalar(result, idx, launch_domain),
                        redop_id,
                    )
                )
                idx += 1


class Copy(Operation):
    def __init__(self, context, mapper_id=0):
        Operation.__init__(self, context, mapper_id)
        self._source_indirects = []
        self._target_indirects = []

    @property
    def inputs(self):
        return (
            super(Copy, self).inputs
            + self._source_indirects
            + self._target_indirects
        )

    def add_source_indirect(self, store):
        self._source_indirects.append(store)

    def add_target_indirect(self, store):
        self._target_indirects.append(store)

    def launch(self, strategy):
        launcher = CopyLauncher(self.context, self.mapper_id)

        assert len(self._inputs) == len(self._outputs) or len(
            self._inputs
        ) == len(self._reductions)
        assert len(self._source_indirects) == 0 or len(
            self._source_indirects
        ) == len(self._inputs)
        assert len(self._target_indirects) == 0 or len(
            self._target_indirects
        ) == len(self._outputs)

        for input in self._inputs:
            proj = strategy.get_projection(input)
            tag = self.get_tag(strategy, input)
            launcher.add_input(input, proj, tag=tag)
        for output in self._outputs:
            assert not output.unbound
            proj = strategy.get_projection(output)
            tag = self.get_tag(strategy, output)
            launcher.add_output(output, proj, tag=tag)
        for (reduction, redop) in self._reductions:
            proj = strategy.get_projection(reduction)
            proj.redop = reduction.type.reduction_op_id(redop)
            tag = self.get_tag(strategy, reduction)
            launcher.add_reduction(reduction, proj, tag=tag)
        for indirect in self._source_indirects:
            proj = strategy.get_projection(indirect)
            tag = self.get_tag(strategy, indirect)
            launcher.add_source_indirect(indirect, proj, tag=tag)
        for indirect in self._target_indirects:
            proj = strategy.get_projection(indirect)
            tag = self.get_tag(strategy, indirect)
            launcher.add_target_indirect(indirect, proj, tag=tag)

        strategy.launch(launcher)<|MERGE_RESOLUTION|>--- conflicted
+++ resolved
@@ -28,19 +28,12 @@
         self._inputs = []
         self._outputs = []
         self._reductions = []
-<<<<<<< HEAD
+        self._is_fused = False
         self._temps = []
-        self._future_output = None
-        self._future_reduction = None
-        self._constraints = EqClass()
-        self._broadcasts = set()
-        self._is_fused = False
-=======
         self._scalar_outputs = []
         self._scalar_reductions = []
         self._constraints = EqClass()
         self._broadcasts = OrderedSet()
->>>>>>> 43cf69a2
 
     @property
     def context(self):
@@ -168,18 +161,15 @@
  
         for input in self._inputs:
             proj = strategy.get_projection(input)
-<<<<<<< HEAD
-            launcher.add_input(input, proj)
+            tag = self.get_tag(strategy, input)
+            launcher.add_input(input, proj, tag=tag)
         for temp in self._temps:
             proj = strategy.get_projection(temp)
             launcher.add_temp(temp, proj)
             partition = strategy.get_partition(temp)
             # We update the key partition of a store only when it gets updated
             temp.set_key_partition(partition)
-=======
-            tag = self.get_tag(strategy, input)
-            launcher.add_input(input, proj, tag=tag)
->>>>>>> 43cf69a2
+
         for output in self._outputs:
             if output.unbound:
                 continue
